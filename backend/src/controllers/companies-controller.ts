import { Request, Response } from 'express';
import { CompaniesService } from '../services/companies-service';
import { AuthRequest } from '../middleware/auth';

const companiesService = new CompaniesService();

/**
 * Get all companies
 */
export const getAllCompanies = async (req: Request, res: Response) => {
  try {
<<<<<<< HEAD
    // Parse pagination params as numbers
    const query = { ...req.query };
    const page = query.page ? parseInt(query.page as string, 10) : undefined;
    const limit = query.limit ? parseInt(query.limit as string, 10) : undefined;
    const companies = await companiesService.getAllCompanies({ ...query, page, limit });
=======
    // Parse pagination params as numbers without mutating req.query
    const query: any = { ...req.query };
    if (typeof req.query.page === 'string') query.page = parseInt(req.query.page, 10);
    if (typeof req.query.limit === 'string') query.limit = parseInt(req.query.limit, 10);
    const companies = await companiesService.getAllCompanies(query);
>>>>>>> 17532ef3
    return res.status(200).json({
      success: true,
      data: companies
    });
  } catch (error) {
    console.error('Error fetching companies:', error);
    return res.status(500).json({
      success: false,
      message: 'Failed to fetch companies',
      error: error instanceof Error ? error.message : 'Unknown error'
    });
  }
};

/**
 * Get company by ID
 */
export const getCompanyById = async (req: AuthRequest, res: Response) => {
  try {
    let { id } = req.params;
    // Special case: if id is 'me', use the authenticated user's companyId
    if (id === 'me') {
      if (!req.companyId) {
        return res.status(400).json({
          success: false,
          message: 'No company ID provided for current user',
        });
      }
      id = req.companyId;
    }
    if (!id || typeof id !== 'string') {
      return res.status(400).json({
        success: false,
        message: 'No company ID provided',
      });
    }
    const company = await companiesService.getCompanyById(id);
    return res.status(200).json({
      success: true,
      data: company
    });
  } catch (error) {
    console.error('Error fetching company:', error);
    return res.status(500).json({
      success: false,
      message: 'Failed to fetch company',
      error: error instanceof Error ? error.message : 'Unknown error'
    });
  }
};

/**
 * Create company
 */
export const createCompany = async (req: Request, res: Response) => {
  try {
    const company = await companiesService.createCompany(req.body);
    return res.status(201).json({
      success: true,
      data: company
    });
  } catch (error) {
    console.error('Error creating company:', error);
    return res.status(500).json({
      success: false,
      message: 'Failed to create company',
      error: error instanceof Error ? error.message : 'Unknown error'
    });
  }
};

/**
 * Update company
 */
export const updateCompany = async (req: Request, res: Response) => {
  try {
    const { id } = req.params;
    const company = await companiesService.updateCompany(id, req.body);
    return res.status(200).json({
      success: true,
      data: company
    });
  } catch (error) {
    console.error('Error updating company:', error);
    return res.status(500).json({
      success: false,
      message: 'Failed to update company',
      error: error instanceof Error ? error.message : 'Unknown error'
    });
  }
};

/**
 * Delete company
 */
export const deleteCompany = async (req: Request, res: Response) => {
  try {
    const { id } = req.params;
    await companiesService.deleteCompany(id);
    return res.status(200).json({
      success: true,
      message: 'Company deleted successfully'
    });
  } catch (error) {
    console.error('Error deleting company:', error);
    return res.status(500).json({
      success: false,
      message: 'Failed to delete company',
      error: error instanceof Error ? error.message : 'Unknown error'
    });
  }
};

/**
 * Get company statistics
 */
export const getCompanyStatistics = async (req: Request, res: Response) => {
  try {
    const { id } = req.params;
    const statistics = await companiesService.getCompanyStatistics(id);
    return res.status(200).json({
      success: true,
      data: statistics
    });
  } catch (error) {
    console.error('Error fetching company statistics:', error);
    return res.status(500).json({
      success: false,
      message: 'Failed to fetch company statistics',
      error: error instanceof Error ? error.message : 'Unknown error'
    });
  }
}; <|MERGE_RESOLUTION|>--- conflicted
+++ resolved
@@ -9,19 +9,11 @@
  */
 export const getAllCompanies = async (req: Request, res: Response) => {
   try {
-<<<<<<< HEAD
-    // Parse pagination params as numbers
-    const query = { ...req.query };
-    const page = query.page ? parseInt(query.page as string, 10) : undefined;
-    const limit = query.limit ? parseInt(query.limit as string, 10) : undefined;
-    const companies = await companiesService.getAllCompanies({ ...query, page, limit });
-=======
     // Parse pagination params as numbers without mutating req.query
     const query: any = { ...req.query };
     if (typeof req.query.page === 'string') query.page = parseInt(req.query.page, 10);
     if (typeof req.query.limit === 'string') query.limit = parseInt(req.query.limit, 10);
     const companies = await companiesService.getAllCompanies(query);
->>>>>>> 17532ef3
     return res.status(200).json({
       success: true,
       data: companies
