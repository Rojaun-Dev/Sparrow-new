--- conflicted
+++ resolved
@@ -387,11 +387,7 @@
 
       // Launch browser in headless mode for production/Docker environments
       browser = await chromium.launch({
-<<<<<<< HEAD
-        headless: process.env.NODE_ENV === 'production',
-=======
         headless: true,
->>>>>>> 5caf591b
         timeout: 60000, // 60 second timeout for slow connections
         args: [
           '--no-sandbox', // Required for Docker containers
